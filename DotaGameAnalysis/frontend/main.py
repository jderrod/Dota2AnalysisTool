--- conflicted
+++ resolved
@@ -504,17 +504,10 @@
         help_text.setOpenExternalLinks(True)
         help_text.setWordWrap(True)
         user_info_layout.addWidget(help_text)
-<<<<<<< HEAD
         
         user_info_group.setLayout(user_info_layout)
         layout.addWidget(user_info_group)
         
-=======
-        
-        user_info_group.setLayout(user_info_layout)
-        layout.addWidget(user_info_group)
-        
->>>>>>> f39f9adf
         # User matches table with more detailed information
         self.user_matches_table = QTableWidget()
         self.user_matches_table.setColumnCount(8)
